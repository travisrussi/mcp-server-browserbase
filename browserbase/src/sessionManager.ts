import {
  chromium,
  Browser,
  Page,
  errors as PlaywrightErrors,
} from "playwright-core";
import { Browserbase } from "@browserbasehq/sdk";
import type { Config } from "./config.js"; // Import Config type

// Define the type for a session object
export type BrowserSession = { browser: Browser; page: Page };

// Global state for managing browser sessions
const browsers = new Map<string, BrowserSession>();
// Keep track of the default session explicitly
let defaultBrowserSession: BrowserSession | null = null;
export const defaultSessionId = "default";

// Function to create a new Browserbase session and connect Playwright
export async function createNewBrowserSession(
  newSessionId: string,
<<<<<<< HEAD
  options?: {
    contextId?: string;
    persistContext?: boolean;
  }
=======
  config: Config // Accept config object
>>>>>>> 620303b1
): Promise<BrowserSession> {
  // Add runtime checks here (SHOULD ALREADY EXIST from manual edit)
  if (!config.browserbaseApiKey) {
    throw new Error('Browserbase API Key is missing in the configuration.');
  }
  if (!config.browserbaseProjectId) {
      throw new Error('Browserbase Project ID is missing in the configuration.');
  }
  
  const bb = new Browserbase({
    // Use non-null assertion after check
    apiKey: config.browserbaseApiKey!,
  });

<<<<<<< HEAD
  // Prepare session creation options
  const sessionOptions: any = {
    projectId: process.env.BROWSERBASE_PROJECT_ID!,
    proxies: true, // Consider making configurable
  };
  
  // Add context settings if provided
  if (options?.contextId) {
    sessionOptions.browserSettings = {
      context: {
        id: options.contextId,
        persist: options.persistContext !== false, // Default to true if not specified
      },
    };
    console.error(`Using context: ${options.contextId} with persist: ${options.persistContext !== false}`);
  }

  const session = await bb.sessions.create(sessionOptions);
  console.error("Browserbase session created:", session.id);
=======
  const session = await bb.sessions.create({
    // Use non-null assertion after check
    projectId: config.browserbaseProjectId!,
    proxies: true, // Consider making this configurable via Config
  });
>>>>>>> 620303b1

  const browser = await chromium.connectOverCDP(session.connectUrl);

  // Handle unexpected disconnects
  browser.on("disconnected", () => {
    browsers.delete(newSessionId);
    // If the disconnected browser was the default one, clear the global reference
    if (defaultBrowserSession && defaultBrowserSession.browser === browser) {
      defaultBrowserSession = null;
    }
  });

  let context = browser.contexts()[0];
  if (!context) {
    context = await browser.newContext();
  }
  let page = context.pages()[0];
  if (!page) {
    page = await context.newPage();
  }

  const sessionObj: BrowserSession = { browser, page };

  // Store the session
  browsers.set(newSessionId, sessionObj);

  // If this is the default session, update the global reference
  if (newSessionId === defaultSessionId) {
    defaultBrowserSession = sessionObj;
  }

  return sessionObj;
}

// Internal function to ensure default session, passes config down
export async function ensureDefaultSessionInternal(config: Config): Promise<BrowserSession> {
  const sessionId = defaultSessionId;
  try {
    if (!defaultBrowserSession) {
      defaultBrowserSession = await createNewBrowserSession(sessionId, config); // Pass config
      return defaultBrowserSession;
    }

    if (
      !defaultBrowserSession.browser.isConnected() ||
      defaultBrowserSession.page.isClosed()
    ) {
      try {
        await defaultBrowserSession.browser.close();
      } catch (closeError) {
      } finally {
        defaultBrowserSession = null;
        browsers.delete(sessionId);
      }
      defaultBrowserSession = await createNewBrowserSession(sessionId, config); // Pass config
      return defaultBrowserSession;
    }

    try {
      await defaultBrowserSession.page.title();
      return defaultBrowserSession;
    } catch (error) {
      // Check for Playwright-specific errors indicating a closed/invalid session
      const isDisconnectedError =
        error instanceof Error &&
        (error.message.includes("Target closed") ||
          error.message.includes("Browser has been closed") ||
          error.message.includes("connect ECONNREFUSED") ||
          error.message.includes("Page is closed"));
      const isTimeoutError = error instanceof PlaywrightErrors.TimeoutError;

      if (isDisconnectedError || isTimeoutError) {
        try {
          if (defaultBrowserSession && defaultBrowserSession.browser.isConnected()) {
            await defaultBrowserSession.browser.close();
          }
        } catch (e) {
        } finally {
          defaultBrowserSession = null;
          browsers.delete(sessionId);
        }
        // Create a completely new session
        defaultBrowserSession = await createNewBrowserSession(sessionId, config); // Pass config
        return defaultBrowserSession;
      } else {
        throw error;
      }
    }
  } catch (error) {
    // Attempt recovery if it seems like a connection issue
    if ( error instanceof Error &&
        (error.message.includes("Target closed") ||
          error.message.includes("connect ECONNREFUSED") ||
          error.message.includes("Page is closed")))
          {
              browsers.clear(); // Clear all tracked sessions
              defaultBrowserSession = null;
              await new Promise((resolve) => setTimeout(resolve, 1000));
              try {
                  defaultBrowserSession = await createNewBrowserSession(sessionId, config); // Pass config
                  return defaultBrowserSession;
              } catch(retryError) {
                  throw retryError; // Throw the error from the retry attempt
              }
          }
    throw error; // Re-throw original error if not a recognized recoverable error or recovery failed
  }
}

// Get a specific session by ID, needs config to create/recover default
export async function getSession(sessionId: string, config: Config): Promise<BrowserSession | null> {
    if (sessionId === defaultSessionId) {
        try {
            // Calls ensureDefaultSessionInternal for the default session
            return await ensureDefaultSessionInternal(config); 
        } catch (error) {
            console.error(`Error ensuring default session: ${error}`); // Added logging
            return null;
        }
    }

    // For non-default sessions, config isn't strictly needed unless we add recreation logic
    let sessionObj = browsers.get(sessionId);
    if (!sessionObj) {
        return null;
    }

    // Validate the found session (recreation logic for non-default not added here)
    try {
        if (!sessionObj.browser.isConnected() || sessionObj.page.isClosed()) {
            try { await sessionObj.browser.close(); } catch (e) {} // Attempt cleanup
            browsers.delete(sessionId);
            return null;
        }
        // Perform a quick check
        // await sessionObj.page.title(); // Temporarily commented out for testing
        return sessionObj; // Session valid (assuming connection/page checks passed)
    } catch (validationError) {
        console.error(`Session validation error for ${sessionId}: ${validationError}`); // Add logging
        try { await sessionObj.browser.close(); } catch (e) {} // Attempt cleanup
        browsers.delete(sessionId);
        return null; // Session invalid after validation failure
    }
}

// Function to close all managed browser sessions gracefully
export async function closeAllSessions(): Promise<void> {
  const closePromises: Promise<void>[] = [];
  for (const [id, session] of browsers.entries()) {
    if (session.browser) {
      closePromises.push(
        session.browser.close().then(() => {
        }).catch(e => {
        })
      );
    }
  }
  browsers.clear();
  defaultBrowserSession = null; // Ensure default session reference is cleared
}<|MERGE_RESOLUTION|>--- conflicted
+++ resolved
@@ -19,14 +19,11 @@
 // Function to create a new Browserbase session and connect Playwright
 export async function createNewBrowserSession(
   newSessionId: string,
-<<<<<<< HEAD
+  config: Config, // Accept config object
   options?: {
     contextId?: string;
     persistContext?: boolean;
   }
-=======
-  config: Config // Accept config object
->>>>>>> 620303b1
 ): Promise<BrowserSession> {
   // Add runtime checks here (SHOULD ALREADY EXIST from manual edit)
   if (!config.browserbaseApiKey) {
@@ -41,11 +38,11 @@
     apiKey: config.browserbaseApiKey!,
   });
 
-<<<<<<< HEAD
   // Prepare session creation options
   const sessionOptions: any = {
-    projectId: process.env.BROWSERBASE_PROJECT_ID!,
-    proxies: true, // Consider making configurable
+    // Use non-null assertion after check
+    projectId: config.browserbaseProjectId!,
+    proxies: true, // Consider making this configurable via Config
   };
   
   // Add context settings if provided
@@ -61,13 +58,6 @@
 
   const session = await bb.sessions.create(sessionOptions);
   console.error("Browserbase session created:", session.id);
-=======
-  const session = await bb.sessions.create({
-    // Use non-null assertion after check
-    projectId: config.browserbaseProjectId!,
-    proxies: true, // Consider making this configurable via Config
-  });
->>>>>>> 620303b1
 
   const browser = await chromium.connectOverCDP(session.connectUrl);
 
